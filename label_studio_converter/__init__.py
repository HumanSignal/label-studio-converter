# try is used here to import this file in setup.py and don't break the setup process
try:
    from .converter import Converter
except ModuleNotFoundError as e:
    print(e)


<<<<<<< HEAD
__version__ = '0.0.39.dev0'
=======
__version__ = '0.0.39'
>>>>>>> 1a724dcd
<|MERGE_RESOLUTION|>--- conflicted
+++ resolved
@@ -5,8 +5,4 @@
     print(e)
 
 
-<<<<<<< HEAD
-__version__ = '0.0.39.dev0'
-=======
-__version__ = '0.0.39'
->>>>>>> 1a724dcd
+__version__ = '0.0.39'