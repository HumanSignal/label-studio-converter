# try is used here to import this file in setup.py and don't break the setup process
try:
    from .converter import Converter
except ModuleNotFoundError as e:
    print(e)


<<<<<<< HEAD
__version__ = '0.0.40.rc3'
=======
__version__ = '0.0.41rc1'
>>>>>>> c049e3ef
<|MERGE_RESOLUTION|>--- conflicted
+++ resolved
@@ -4,9 +4,4 @@
 except ModuleNotFoundError as e:
     print(e)
 
-
-<<<<<<< HEAD
-__version__ = '0.0.40.rc3'
-=======
-__version__ = '0.0.41rc1'
->>>>>>> c049e3ef
+__version__ = '0.0.41rc2'