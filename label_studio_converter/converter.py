import os
import json
import io
import logging
import pandas as pd
import xml.dom
import xml.dom.minidom

from shutil import copy2
from enum import Enum
from datetime import datetime
from glob import glob
from collections.abc import Mapping, MutableMapping
from collections import defaultdict
from operator import itemgetter
from copy import deepcopy
from PIL import Image

from label_studio_converter.utils import (
    parse_config, create_tokens_and_tags, download, get_image_size, get_image_size_and_channels, ensure_dir,
    get_polygon_area, get_polygon_bounding_box, _get_annotator
)
from label_studio_converter import brush
from label_studio_converter.audio import convert_to_asr_json_manifest

logger = logging.getLogger(__name__)


class FormatNotSupportedError(NotImplementedError):
    pass


class Format(Enum):
    JSON = 1
    JSON_MIN = 2
    CSV = 3
    TSV = 4
    CONLL2003 = 5
    COCO = 6
    VOC = 7
    BRUSH_TO_NUMPY = 8
    BRUSH_TO_PNG = 9
    ASR_MANIFEST = 10
    YOLO = 11

    def __str__(self):
        return self.name

    @classmethod
    def from_string(cls, s):
        try:
            return Format[s]
        except KeyError:
            raise ValueError()


class Converter(object):

    _FORMAT_INFO = {
        Format.JSON: {
            'title': 'JSON',
            'description': "List of items in raw JSON format stored in one JSON file. Use to export both the data "
                           "and the annotations for a dataset. It's Label Studio Common Format",
            'link': 'https://labelstud.io/guide/export.html#JSON'
        },
        Format.JSON_MIN: {
            'title': 'JSON-MIN',
            'description': 'List of items where only "from_name", "to_name" values from the raw JSON format are '
                           'exported. Use to export only the annotations for a dataset.',
            'link': 'https://labelstud.io/guide/export.html#JSON-MIN',
        },
        Format.CSV: {
            'title': 'CSV',
            'description': 'Results are stored as comma-separated values with the column names specified by the '
                           'values of the "from_name" and "to_name" fields.',
            'link': 'https://labelstud.io/guide/export.html#CSV'
        },
        Format.TSV: {
            'title': 'TSV',
            'description': 'Results are stored in tab-separated tabular file with column names specified by '
                           '"from_name" "to_name" values',
            'link': 'https://labelstud.io/guide/export.html#TSV'
        },
        Format.CONLL2003: {
            'title': 'CONLL2003',
            'description': 'Popular format used for the CoNLL-2003 named entity recognition challenge.',
            'link': 'https://labelstud.io/guide/export.html#CONLL2003',
            'tags': ['sequence labeling', 'text tagging', 'named entity recognition']
        },
        Format.COCO: {
            'title': 'COCO',
            'description': 'Popular machine learning format used by the COCO dataset for object detection and image '
                           'segmentation tasks with polygons and rectangles.',
            'link': 'https://labelstud.io/guide/export.html#COCO',
            'tags': ['image segmentation', 'object detection']
        },
        Format.VOC: {
            'title': 'Pascal VOC XML',
            'description': 'Popular XML format used for object detection and polygon image segmentation tasks.',
            'link': 'https://labelstud.io/guide/export.html#Pascal-VOC-XML',
            'tags': ['image segmentation', 'object detection']
        },
        Format.YOLO: {
            'title': 'YOLO',
            'description': 'Popular TXT format is created for each image file. Each txt file contains annotations for '
                           'the corresponding image file, that is object class, object coordinates, height & width.',
            'link': 'https://labelstud.io/guide/export.html#YOLO',
            'tags': ['image segmentation', 'object detection']
        },
        Format.BRUSH_TO_NUMPY: {
            'title': 'Brush labels to NumPy',
            'description': 'Export your brush labels as NumPy 2d arrays. Each label outputs as one image.',
            'link': 'https://labelstud.io/guide/export.html#Brush-labels-to-NumPy-amp-PNG',
            'tags': ['image segmentation']
        },
        Format.BRUSH_TO_PNG: {
            'title': 'Brush labels to PNG',
            'description': 'Export your brush labels as PNG images. Each label outputs as one image.',
            'link': 'https://labelstud.io/guide/export.html#Brush-labels-to-NumPy-amp-PNG',
            'tags': ['image segmentation']
        },
        Format.ASR_MANIFEST: {
            'title': 'ASR Manifest',
            'description': 'Export audio transcription labels for automatic speech recognition as the JSON manifest '
                           'format expected by NVIDIA NeMo models.',
            'link': 'https://labelstud.io/guide/export.html#ASR-MANIFEST',
            'tags': ['speech recognition']
        }
    }

    def all_formats(self):
        return self._FORMAT_INFO

    def __init__(self, config, project_dir, output_tags=None, upload_dir=None, download_resources=True):
        self.project_dir = project_dir
        self.upload_dir = upload_dir
        self.download_resources = download_resources
        if isinstance(config, dict):
            self._schema = config
        elif isinstance(config, str):
            if os.path.isfile(config):
                with io.open(config) as f:
                    config_string = f.read()
            else:
                config_string = config
            self._schema = parse_config(config_string)

        self._data_keys, self._output_tags = self._get_data_keys_and_output_tags(output_tags)
        self._supported_formats = self._get_supported_formats()

    def convert(self, input_data, output_data, format, is_dir=True, **kwargs):
        if isinstance(format, str):
            format = Format.from_string(format)

        if format == Format.JSON:
            self.convert_to_json(input_data, output_data, is_dir=is_dir)
        elif format == Format.JSON_MIN:
            self.convert_to_json_min(input_data, output_data, is_dir=is_dir)
        elif format == Format.CSV:
            header = kwargs.get('csv_header', True)
            sep = kwargs.get('csv_separator', ',')
            self.convert_to_csv(input_data, output_data, sep=sep, header=header, is_dir=is_dir)
        elif format == Format.TSV:
            header = kwargs.get('csv_header', True)
            sep = kwargs.get('csv_separator', '\t')
            self.convert_to_csv(input_data, output_data, sep=sep, header=header, is_dir=is_dir)
        elif format == Format.CONLL2003:
            self.convert_to_conll2003(input_data, output_data, is_dir=is_dir)
        elif format == Format.COCO:
            image_dir = kwargs.get('image_dir')
            self.convert_to_coco(input_data, output_data, output_image_dir=image_dir, is_dir=is_dir)
        elif format == Format.YOLO:
            image_dir = kwargs.get('image_dir')
            label_dir = kwargs.get('label_dir')
            self.convert_to_yolo(input_data, output_data, output_image_dir=image_dir,
                                 output_label_dir=label_dir, is_dir=is_dir)
        elif format == Format.VOC:
            image_dir = kwargs.get('image_dir')
            self.convert_to_voc(input_data, output_data, output_image_dir=image_dir, is_dir=is_dir)
        elif format == Format.BRUSH_TO_NUMPY:
            items = self.iter_from_dir(input_data) if is_dir else self.iter_from_json_file(input_data)
            brush.convert_task_dir(items, output_data, out_format='numpy')
        elif format == Format.BRUSH_TO_PNG:
            items = self.iter_from_dir(input_data) if is_dir else self.iter_from_json_file(input_data)
            brush.convert_task_dir(items, output_data, out_format='png')
        elif format == Format.ASR_MANIFEST:
            items = self.iter_from_dir(input_data) if is_dir else self.iter_from_json_file(input_data)
            convert_to_asr_json_manifest(
                items, output_data, data_key=self._data_keys[0], project_dir=self.project_dir,
                upload_dir=self.upload_dir, download_resources=self.download_resources)

    def _get_data_keys_and_output_tags(self, output_tags=None):
        data_keys = set()
        output_tag_names = []
        if output_tags is not None:
            for tag in output_tags:
                if tag not in self._schema:
                    logger.warning(
                        'Specified tag "{tag}" not found in config schema: '
                        'available options are {schema_keys}'.format(
                            tag=tag, schema_keys=str(list(self._schema.keys()))))
        for name, info in self._schema.items():
            if output_tags is not None and name not in output_tags:
                continue
            data_keys |= set(map(itemgetter('value'), info['inputs']))
            output_tag_names.append(name)

        return list(data_keys), output_tag_names

    def _get_supported_formats(self):
        if len(self._data_keys) > 1:
            return [Format.JSON.name, Format.JSON_MIN.name, Format.CSV.name, Format.TSV.name]
        output_tag_types = set()
        input_tag_types = set()
        for info in self._schema.values():
            output_tag_types.add(info['type'])
            for input_tag in info['inputs']:
                input_tag_types.add(input_tag['type'])

        all_formats = [f.name for f in Format]
        if not ('Text' in input_tag_types and 'Labels' in output_tag_types):
            all_formats.remove(Format.CONLL2003.name)
        if not ('Image' in input_tag_types and ('RectangleLabels' in output_tag_types or
                                                'Rectangle' in output_tag_types and 'Labels' in output_tag_types)):
            all_formats.remove(Format.VOC.name)
            all_formats.remove(Format.YOLO.name)
        if not ('Image' in input_tag_types and ('RectangleLabels' in output_tag_types or
                                                'PolygonLabels' in output_tag_types) or
                                                'Rectangle' in output_tag_types and 'Labels' in output_tag_types or
                                                'PolygonLabels' in output_tag_types and 'Labels' in output_tag_types):

            all_formats.remove(Format.COCO.name)
        if not ('Image' in input_tag_types and ('BrushLabels' in output_tag_types or 'brushlabels' in output_tag_types or
                                                'Brush' in output_tag_types and 'Labels' in output_tag_types)):
            all_formats.remove(Format.BRUSH_TO_NUMPY.name)
            all_formats.remove(Format.BRUSH_TO_PNG.name)
        if not (('Audio' in input_tag_types or 'AudioPlus' in input_tag_types) and 'TextArea' in output_tag_types):
            all_formats.remove(Format.ASR_MANIFEST.name)

        return all_formats

    @property
    def supported_formats(self):
        return self._supported_formats

    def iter_from_dir(self, input_dir):
        if not os.path.exists(input_dir):
            raise FileNotFoundError('{input_dir} doesn\'t exist'.format(input_dir=input_dir))
        for json_file in glob(os.path.join(input_dir, '*.json')):
            for item in self.iter_from_json_file(json_file):
                if item:
                    yield item

    def iter_from_json_file(self, json_file):
        """ Extract annotation results from json file

        param json_file: path to task list or dict with annotations
        """
        with io.open(json_file, encoding='utf8') as f:
            data = json.load(f)
            # one task
            if isinstance(data, Mapping):
                for item in self.annotation_result_from_task(data):
                    yield item

            # many tasks
            elif isinstance(data, list):
                for task in data:
                    for item in self.annotation_result_from_task(task):
                        if item is not None:
                            yield item

    def annotation_result_from_task(self, task):
        has_annotations = 'completions' in task or 'annotations' in task
        if not has_annotations:
            logger.warning('Each task dict item should contain "annotations" or "completions" [deprecated], '
                           'where value is list of dicts')
            return None

        # get last not skipped completion and make result from it
        annotations = task['annotations'] if 'annotations' in task else task['completions']

        # skip cancelled annotations
        cancelled = lambda x: not (x.get('skipped', False) or x.get('was_cancelled', False))
        annotations = list(filter(cancelled, annotations))
        if not annotations:
            return None

        # sort by creation time
        annotations = sorted(annotations, key=lambda x: x.get('created_at', 0), reverse=True)

        for annotation in annotations:
            inputs = task['data']
            result = annotation['result']
            outputs = defaultdict(list)

            # get results only as output
            for r in result:
                if 'from_name' in r and r['from_name'] in self._output_tags:
                    v = deepcopy(r['value'])
                    v['type'] = self._schema[r['from_name']]['type']
                    if 'original_width' in r:
                        v['original_width'] = r['original_width']
                    if 'original_height' in r:
                        v['original_height'] = r['original_height']
                    outputs[r['from_name']].append(v)

            data = {
                'id': task['id'],
                'input': inputs,
                'output': outputs,
                'completed_by': annotation.get('completed_by', {}),
                'annotation_id': annotation.get('id'),
                'created_at': annotation.get('created_at'),
                'updated_at': annotation.get('updated_at'),
                'lead_time': annotation.get('lead_time')
            }
            if 'agreement' in task:
                data['agreement'] = task['agreement']
            yield data

    def _check_format(self, fmt):
        pass

    def _prettify(self, v):
        out = []
        tag_type = None
        for i in v:
            j = deepcopy(i)
            tag_type = j.pop('type')
            if tag_type == 'Choices' and len(j['choices']) == 1:
                out.append(j['choices'][0])
            elif tag_type == 'TextArea' and len(j['text']) == 1:
                out.append(j['text'][0])
            else:
                out.append(j)
        return out[0] if tag_type in ('Choices', 'TextArea') and len(out) == 1 else out

    def convert_to_json(self, input_data, output_dir, is_dir=True):
        self._check_format(Format.JSON)
        ensure_dir(output_dir)
        output_file = os.path.join(output_dir, 'result.json')
        records = []
        if is_dir:
            for json_file in glob(os.path.join(input_data, '*.json')):
                with io.open(json_file, encoding='utf8') as f:
                    records.append(json.load(f))
            with io.open(output_file, mode='w', encoding='utf8') as fout:
                json.dump(records, fout, indent=2, ensure_ascii=False)
        else:
            copy2(input_data, output_file)

    def convert_to_json_min(self, input_data, output_dir, is_dir=True):
        self._check_format(Format.JSON_MIN)
        ensure_dir(output_dir)
        output_file = os.path.join(output_dir, 'result.json')
        records = []
        item_iterator = self.iter_from_dir if is_dir else self.iter_from_json_file

        for item in item_iterator(input_data):
            record = deepcopy(item['input'])
            if item.get('id') is not None:
                record['id'] = item['id']
            for name, value in item['output'].items():
                record[name] = self._prettify(value)
            record['annotator'] = _get_annotator(item, int_id=True)
            record['annotation_id'] = item['annotation_id']
            record['created_at'] = item['created_at']
            record['updated_at'] = item['updated_at']
            record['lead_time'] = item['lead_time']
            if 'agreement' in item:
                record['agreement'] = item['agreement']
            records.append(record)

        with io.open(output_file, mode='w', encoding='utf8') as fout:
            json.dump(records, fout, indent=2, ensure_ascii=False)

    def convert_to_csv(self, input_data, output_dir, is_dir=True, **kwargs):
        self._check_format(Format.CSV)
        ensure_dir(output_dir)
        output_file = os.path.join(output_dir, 'result.csv')
        records = []
        item_iterator = self.iter_from_dir if is_dir else self.iter_from_json_file

        for item in item_iterator(input_data):
            record = deepcopy(item['input'])
            if item.get('id') is not None:
                record['id'] = item['id']
            for name, value in item['output'].items():
                pretty_value = self._prettify(value)
                record[name] = pretty_value if isinstance(pretty_value, str) else json.dumps(pretty_value, ensure_ascii=False)
            record['annotator'] = _get_annotator(item)
            record['annotation_id'] = item['annotation_id']
            record['created_at'] = item['created_at']
            record['updated_at'] = item['updated_at']
            record['lead_time'] = item['lead_time']
            if 'agreement' in item:
                record['agreement'] = item['agreement']
            records.append(record)

        pd.DataFrame.from_records(records).to_csv(output_file, index=False, **kwargs)

    def convert_to_conll2003(self, input_data, output_dir, is_dir=True):
        self._check_format(Format.CONLL2003)
        ensure_dir(output_dir)
        output_file = os.path.join(output_dir, 'result.conll')
        data_key = self._data_keys[0]
        with io.open(output_file, 'w', encoding='utf8') as fout:
            fout.write('-DOCSTART- -X- O\n')
            item_iterator = self.iter_from_dir if is_dir else self.iter_from_json_file

            for item in item_iterator(input_data):
                tokens, tags = create_tokens_and_tags(
                    text=item['input'][data_key],
                    spans=next(iter(item['output'].values()), None)
                )
                for token, tag in zip(tokens, tags):
                    fout.write('{token} -X- _ {tag}\n'.format(token=token, tag=tag))
                fout.write('\n')

    def convert_to_coco(self, input_data, output_dir, output_image_dir=None, is_dir=True):
        self._check_format(Format.COCO)
        ensure_dir(output_dir)
        output_file = os.path.join(output_dir, 'result.json')
        if output_image_dir is not None:
            ensure_dir(output_image_dir)
        else:
            output_image_dir = os.path.join(output_dir, 'images')
            os.makedirs(output_image_dir, exist_ok=True)
        images, categories, annotations = [], [], []
        categories, category_name_to_id = self._get_labels()
        data_key = self._data_keys[0]
        item_iterator = self.iter_from_dir(input_data) if is_dir else self.iter_from_json_file(input_data)
        for item_idx, item in enumerate(item_iterator):
            # download all images of the dataset, including 
            image_path = item['input'][data_key]
            if not os.path.exists(image_path):
                try:
                    image_path = download(image_path, output_image_dir, project_dir=self.project_dir,
                                          return_relative_path=True, upload_dir=self.upload_dir,
                                          download_resources=self.download_resources)
                except:
                    logger.error('Unable to download {image_path}. The item {item} will be skipped'.format(
                        image_path=image_path, item=item
                    ), exc_info=True)
<<<<<<< HEAD
            # skip tasks without annotations
            if not item['output']:
                logger.warning('No annotations found for item #' + str(item_idx))
                continue
            # concatentate results over all tag names
=======

            # concatenate results over all tag names
>>>>>>> 5c635fac
            labels = []
            for key in item['output']:
                labels += item['output'][key]

            if len(labels) == 0:
                logger.warning(f'Empty bboxes for {item["output"]}')
                # add image to final export
                image_id = len(images)
                try:
                    with Image.open(os.path.join(output_dir, image_path)) as img:
                        width, height = img.size
                except Exception as e:
                    logger.warning(f'Could not retrieve image width and height.')
                    width, height = 0, 0
                # add image to list
                images.append({
                        'width': width,
                        'height': height,
                        'id': image_id,
                        'file_name': image_path
                    })
                continue

            first = True

            for label in labels:
                if 'rectanglelabels' in label:
                    category_name = label['rectanglelabels'][0]
                elif 'polygonlabels' in label:
                    category_name = label['polygonlabels'][0]
                elif 'labels' in label:
                    category_name = label['labels'][0]
                else:
                    logger.warning("Unknown label type: " + str(label))
                    continue

                # get image sizes
                if first:

                    if 'original_width' not in label or 'original_height' not in label:
                        logger.warning(f'original_width or original_height not found in {image_path}')
                        continue

                    width, height = label['original_width'], label['original_height']
                    image_id = len(images)
                    images.append({
                        'width': width,
                        'height': height,
                        'id': image_id,
                        'file_name': image_path
                    })
                    first = False

                category_id = category_name_to_id[category_name]

                annotation_id = len(annotations)

                if 'rectanglelabels' in label or 'labels' in label:
                    x = int(label['x'] / 100 * width)
                    y = int(label['y'] / 100 * height)
                    w = int(label['width'] / 100 * width)
                    h = int(label['height'] / 100 * height)

                    annotations.append({
                        'id': annotation_id,
                        'image_id': image_id,
                        'category_id': category_id,
                        'segmentation': [],
                        'bbox': [x, y, w, h],
                        'ignore': 0,
                        'iscrowd': 0,
                        'area': w * h,
                    })
                elif "polygonlabels" in label:
                    points_abs = [(x / 100 * width, y / 100 * height) for x, y in label["points"]]
                    x, y = zip(*points_abs)

                    annotations.append({
                        'id': annotation_id,
                        'image_id': image_id,
                        'category_id': category_id,
                        'segmentation': [[coord for point in points_abs for coord in point]],
                        'bbox': get_polygon_bounding_box(x, y),
                        'ignore': 0,
                        'iscrowd': 0,
                        'area': get_polygon_area(x, y)
                    })
                else:
                    raise ValueError("Unknown label type")

                if os.getenv('LABEL_STUDIO_FORCE_ANNOTATOR_EXPORT'):
                    annotations[-1].update({'annotator': _get_annotator(item)})

        with io.open(output_file, mode='w', encoding='utf8') as fout:
            json.dump({
                'images': images,
                'categories': categories,
                'annotations': annotations,
                'info': {
                    'year': datetime.now().year,
                    'version': '1.0',
                    'description': '',
                    'contributor': 'Label Studio',
                    'url': '',
                    'date_created': str(datetime.now())
                }
            }, fout, indent=2)

    def convert_to_yolo(self, input_data, output_dir, output_image_dir=None, output_label_dir=None, is_dir=True):
        self._check_format(Format.YOLO)
        ensure_dir(output_dir)
        notes_file = os.path.join(output_dir, 'notes.json')
        class_file = os.path.join(output_dir, 'classes.txt')
        if output_image_dir is not None:
            ensure_dir(output_image_dir)
        else:
            output_image_dir = os.path.join(output_dir, 'images')
            os.makedirs(output_image_dir, exist_ok=True)
        if output_label_dir is not None:
            ensure_dir(output_label_dir)
        else:
            output_label_dir = os.path.join(output_dir, 'labels')
            os.makedirs(output_label_dir, exist_ok=True)
        categories = []
        category_name_to_id = {}
        data_key = self._data_keys[0]
        item_iterator = self.iter_from_dir(input_data) if is_dir else self.iter_from_json_file(input_data)
        for item_idx, item in enumerate(item_iterator):
            if not item['output']:
                logger.warning('No completions found for item #' + str(item_idx))
                continue
            image_path = item['input'][data_key]
            if not os.path.exists(image_path):
                try:
                    image_path = download(image_path, output_image_dir, project_dir=self.project_dir,
                                          return_relative_path=True, upload_dir=self.upload_dir,
                                          download_resources=self.download_resources)
                except:
                    logger.error('Unable to download {image_path}. The item {item} will be skipped'.format(
                        image_path=image_path, item=item
                    ), exc_info=True)

            # concatenate results over all tag names
            labels = []
            for key in item['output']:
                labels += item['output'][key]

            if len(labels) == 0:
                logger.warning(f'Empty bboxes for {item["output"]}')
                continue

            label_path = os.path.join(output_label_dir, os.path.splitext(os.path.basename(image_path))[0]+'.txt')
            annotations = []
            for label in labels:
                if 'rectanglelabels' in label:
                    category_name = label['rectanglelabels'][0]
                elif 'labels' in label:
                    category_name = label['labels'][0]
                else:
                    logger.warning(f"Unknown label type {label}")
                    continue
                if category_name not in category_name_to_id:
                    category_id = len(categories)
                    category_name_to_id[category_name] = category_id
                    categories.append({
                        'id': category_id,
                        'name': category_name
                    })
                category_id = category_name_to_id[category_name]

                if "rectanglelabels" in label or 'labels' in label:
                    x = (label['x'] + label['width']/2) / 100
                    y = (label['y'] + label['height']/2) / 100
                    w = label['width'] / 100
                    h = label['height'] / 100
                    annotations.append([category_id, x, y, w, h])
                else:
                    raise ValueError(f"Unknown label type {label}")
            with open(label_path, 'w') as f:
                for annotation in annotations:
                    for idx, l in enumerate(annotation):
                        if idx == len(annotation) -1:
                            f.write(f"{l}\n")
                        else:
                            f.write(f"{l} ")
        with open(class_file, 'w', encoding='utf8') as f:
            for c in categories:
                f.write(c['name']+'\n')
        with io.open(notes_file, mode='w', encoding='utf8') as fout:
            json.dump({
                'categories': categories,
                'info': {
                    'year': datetime.now().year,
                    'version': '1.0',
                    'contributor': 'Label Studio'
                }
            }, fout, indent=2)

    def convert_to_voc(self, input_data, output_dir, output_image_dir=None, is_dir=True):

        ensure_dir(output_dir)
        if output_image_dir is not None:
            ensure_dir(output_image_dir)
            output_image_dir_rel = output_image_dir
        else:
            output_image_dir = os.path.join(output_dir, 'images')
            os.makedirs(output_image_dir, exist_ok=True)
            output_image_dir_rel = 'images'

        def create_child_node(doc, tag, attr, parent_node):
            child_node = doc.createElement(tag)
            text_node = doc.createTextNode(attr)
            child_node.appendChild(text_node)
            parent_node.appendChild(child_node)

        data_key = self._data_keys[0]
        item_iterator = self.iter_from_dir(input_data) if is_dir else self.iter_from_json_file(input_data)
        for item_idx, item in enumerate(item_iterator):
            if not item['output']:
                logger.warning('No annotations found for item #' + str(item_idx))
                continue
            image_path = item['input'][data_key]
            annotations_dir = os.path.join(output_dir, 'Annotations')
            if not os.path.exists(annotations_dir):
                os.makedirs(annotations_dir)

            channels = 3
            if not os.path.exists(image_path):
                try:
                    image_path = download(
                        image_path, output_image_dir, project_dir=self.project_dir,
                        upload_dir=self.upload_dir, return_relative_path=True, download_resources=self.download_resources)
                except:
                    logger.error('Unable to download {image_path}. The item {item} will be skipped'.format(
                        image_path=image_path, item=item), exc_info=True)
                else:
                    full_image_path = os.path.join(output_image_dir, os.path.basename(image_path))
                    # retrieve number of channels from downloaded image
                    try:
                        _, _, channels = get_image_size_and_channels(full_image_path)
                    except:
                        logger.warning(f"Can't read channels from image {image_path}")

            image_name = os.path.splitext(os.path.basename(image_path))[0]

            # concatenate results over all tag names
            bboxes = []
            for key in item['output']:
                bboxes += item['output'][key]

            if len(bboxes) == 0:
                logger.warning(f'Empty bboxes for {item["output"]}')
                continue

            if 'original_width' not in bboxes[0] or 'original_height' not in bboxes[0]:
                logger.warning(f'original_width or original_height not found in {image_name}')
                continue

            width, height = bboxes[0]['original_width'], bboxes[0]['original_height']
            xml_filepath = os.path.join(annotations_dir, image_name + '.xml')

            my_dom = xml.dom.getDOMImplementation()
            doc = my_dom.createDocument(None, 'annotation', None)
            root_node = doc.documentElement
            create_child_node(doc, 'folder', output_image_dir_rel, root_node)
            create_child_node(doc, 'filename', image_name, root_node)

            source_node = doc.createElement('source')
            create_child_node(doc, 'database', 'MyDatabase', source_node)
            create_child_node(doc, 'annotation', 'COCO2017', source_node)
            create_child_node(doc, 'image', 'flickr', source_node)
            create_child_node(doc, 'flickrid', 'NULL', source_node)
            create_child_node(doc, 'annotator', _get_annotator(item, ''), source_node)
            root_node.appendChild(source_node)

            owner_node = doc.createElement('owner')
            create_child_node(doc, 'flickrid', 'NULL', owner_node)
            create_child_node(doc, 'name', 'Label Studio', owner_node)
            root_node.appendChild(owner_node)
            size_node = doc.createElement('size')
            create_child_node(doc, 'width', str(width), size_node)
            create_child_node(doc, 'height', str(height), size_node)
            create_child_node(doc, 'depth', str(channels), size_node)
            root_node.appendChild(size_node)
            create_child_node(doc, 'segmented', '0', root_node)

            for bbox in bboxes:
                key = 'rectanglelabels' if 'rectanglelabels' in bbox else ('labels' if 'labels' in bbox else None)
                if key is None:
                    continue

                name = bbox[key][0]
                x = int(bbox['x'] / 100 * width)
                y = int(bbox['y'] / 100 * height)
                w = int(bbox['width'] / 100 * width)
                h = int(bbox['height'] / 100 * height)

                object_node = doc.createElement('object')
                create_child_node(doc, 'name', name, object_node)
                create_child_node(doc, 'pose', 'Unspecified', object_node)
                create_child_node(doc, 'truncated', '0', object_node)
                create_child_node(doc, 'difficult', '0', object_node)
                bndbox_node = doc.createElement('bndbox')
                create_child_node(doc, 'xmin', str(x), bndbox_node)
                create_child_node(doc, 'ymin', str(y), bndbox_node)
                create_child_node(doc, 'xmax', str(x + w), bndbox_node)
                create_child_node(doc, 'ymax', str(y + h), bndbox_node)

                object_node.appendChild(bndbox_node)
                root_node.appendChild(object_node)

            with io.open(xml_filepath, mode='w', encoding='utf8') as fout:
                doc.writexml(fout, addindent='' * 4, newl='\n', encoding='utf-8')

    def _get_labels(self):
        labels = set()
        categories = list()
        category_name_to_id = dict()

        for name, info in self._schema.items():
            labels |= set(info['labels'])
            attrs = info['labels_attrs']
            for label in attrs:
                if attrs[label].get('category'):
                    categories.append({
                        'id': attrs[label].get('category'),
                        'name': label
                    })
                    category_name_to_id[label] = attrs[label].get('category')
        labels_to_add = set(labels) - set(list(category_name_to_id.keys()))
        labels_to_add = sorted(list(labels_to_add))
        idx = 0
        while idx in list(category_name_to_id.values()):
            idx += 1
        for label in labels_to_add:
            categories.append({
                'id': idx,
                'name': label
            })
            category_name_to_id[label] = idx
            idx += 1
            while idx in list(category_name_to_id.values()):
                idx += 1
        return categories, category_name_to_id<|MERGE_RESOLUTION|>--- conflicted
+++ resolved
@@ -443,16 +443,13 @@
                     logger.error('Unable to download {image_path}. The item {item} will be skipped'.format(
                         image_path=image_path, item=item
                     ), exc_info=True)
-<<<<<<< HEAD
+
             # skip tasks without annotations
             if not item['output']:
                 logger.warning('No annotations found for item #' + str(item_idx))
                 continue
+          
             # concatentate results over all tag names
-=======
-
-            # concatenate results over all tag names
->>>>>>> 5c635fac
             labels = []
             for key in item['output']:
                 labels += item['output'][key]
