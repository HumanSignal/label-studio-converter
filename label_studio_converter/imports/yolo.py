--- conflicted
+++ resolved
@@ -1,11 +1,6 @@
 import os
 import json  # better to use "imports ujson as json" for the best performance
-<<<<<<< HEAD
-=======
-from urllib.request import (
-    pathname2url,
-)  # for converting "+","*", etc. in file paths to appropriate urls
->>>>>>> 83ac08ce
+
 import uuid
 import logging
 
@@ -29,10 +24,7 @@
     out_type="annotations",
     image_root_url='/data/local-files/?d=',
     image_ext='.jpg,.jpeg,.png',
-<<<<<<< HEAD
     image_dims: Optional[Tuple[int,int]] = None,
-=======
->>>>>>> 83ac08ce
 ):
     """Convert YOLO labeling to Label Studio JSON
     :param input_dir: directory with YOLO where images, labels, notes.json are located
