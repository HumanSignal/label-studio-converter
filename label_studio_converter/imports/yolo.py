import os
import json  # better to use "imports ujson as json" for the best performance
from urllib.request import pathname2url # for converting "+","*", etc. in file paths to appropriate urls
import uuid
import logging
from PIL import Image

from label_studio_converter.utils import ExpandFullPath
from label_studio_converter.imports.label_config import generate_label_config

logger = logging.getLogger('root')


def convert_yolo_to_ls(input_dir, out_file,
                       to_name='image', from_name='label', out_type="annotations",
                       image_root_url='/data/local-files/?d=', image_ext='.jpg,.jpeg,.png'):

    """ Convert YOLO labeling to Label Studio JSON
    :param input_dir: directory with YOLO where images, labels, notes.json are located
    :param out_file: output file with Label Studio JSON tasks
    :param to_name: object name from Label Studio labeling config
    :param from_name: control tag name from Label Studio labeling config
    :param out_type: annotation type - "annotations" or "predictions"
    :param image_root_url: root URL path where images will be hosted, e.g.: http://example.com/images
    :param image_ext: image extension/s - single string or comma separated list to search, eg. .jpeg or .jpg, .png and so on.
    """

    tasks = []
    logger.info('Reading YOLO notes and categories from %s', input_dir)
        
    # build categories=>labels dict
    notes_file = os.path.join(input_dir, 'classes.txt')
    with open(notes_file) as f:
        lines = [line.strip() for line in f.readlines()]
    categories = {i: line for i, line in enumerate(lines)}
    logger.info(f'Found {len(categories)} categories')

    # generate and save labeling config
    label_config_file = out_file.replace('.json', '') + '.label_config.xml'
    generate_label_config(categories, {from_name: 'RectangleLabels'}, to_name, from_name, label_config_file)

    # define directories
    labels_dir = os.path.join(input_dir, 'labels')
    images_dir = os.path.join(input_dir, 'images')
    logger.info('Converting labels from %s', labels_dir)
    
    # build array out of provided comma separated image_extns (str -> array)
    image_ext = [x.strip() for x in image_ext.split(",")]
    logger.info(f'image extensions->, {image_ext}')
<<<<<<< HEAD

    # loop through images
    for f in os.listdir(images_dir):
        image_file_found_flag = False
        for ext in image_ext:
            if f.endswith(ext):
                image_file = f
                image_file_base = f[0:-len(ext)]
                image_file_found_flag = True
                break
        if not image_file_found_flag:
            continue
        
=======
    
    for f in os.listdir(labels_dir):
        # image_file_base = f[0:-4] + image_ext
        image_file_found_flag = False 
        for ext in image_ext:
            image_file_base = f[0:-4] + ext
            image_file = os.path.join(input_dir, 'images', image_file_base)
            if os.path.exists(image_file):
                image_file_found_flag = True
                break
            else:
                continue
        
        label_file = os.path.join(labels_dir, f)
        if not f.endswith('.txt'):
            continue

        # if not os.path.exists(image_file):
        if not image_file_found_flag:
            logger.info("Can't convert YOLO to Label Studio JSON without image source: %s", f[0:-4])
            continue

>>>>>>> 0971fd7f
        task = {
            "data": {
                # eg. '../../foo+you.py' -> '../../foo%2Byou.py'
                "image": pathname2url(os.path.join(image_root_url, image_file_base + image_ext))
            }
        }

        # define coresponding label file and check existence
        label_file = os.path.join(labels_dir, image_file_base + '.txt')

        if os.path.exists(label_file):
            task[out_type] = [
                {
                    "result": [],
                    "ground_truth": False,
                }
            ]

            # read image sizes
            with Image.open(os.path.join(images_dir, image_file)) as im:
                image_width, image_height = im.size

            with open(label_file) as file:
                # convert all bounding boxes to Label Studio Results
                lines = file.readlines()
                for line in lines:
                    label_id, x, y, width, height = line.split()
                    x, y, width, height = float(x), float(y), float(width), float(height)
                    item = {
                        "id": uuid.uuid4().hex[0:10],
                        "type": "rectanglelabels",
                        "value": {
                            "x": (x-width/2) * 100,
                            "y": (y-height/2) * 100,
                            "width": width * 100,
                            "height": height * 100,
                            "rotation": 0,
                            "rectanglelabels": [
                                categories[int(label_id)]
                            ]
                        },
                        "to_name": to_name,
                        "from_name": from_name,
                        "image_rotation": 0,
                        "original_width": image_width,
                        "original_height": image_height
                    }
                    task[out_type][0]['result'].append(item)

        tasks.append(task)

    if len(tasks) > 0:
        logger.info('Saving Label Studio JSON to %s', out_file)
        with open(out_file, 'w') as out:
            json.dump(tasks, out)

        print('\n'
              f'  1. Create a new project in Label Studio\n'
              f'  2. Use Labeling Config from "{label_config_file}"\n'
              f'  3. Setup serving for images [e.g. you can use Local Storage (or others):\n'
              f'     https://labelstud.io/guide/storage.html#Local-storage]\n'
              f'  4. Import "{out_file}" to the project\n')
    else:
        logger.error('No labels converted')


def add_parser(subparsers):
    yolo = subparsers.add_parser('yolo')

    yolo.add_argument(
        '-i', '--input', dest='input', required=True,
        help='directory with YOLO where images, labels, notes.json are located',
        action=ExpandFullPath
    )
    yolo.add_argument(
        '-o', '--output', dest='output',
        help='output file with Label Studio JSON tasks',
        default='output.json',
        action=ExpandFullPath
    )
    yolo.add_argument(
        '--to-name', dest='to_name',
        help='object name from Label Studio labeling config',
        default='image',
    )
    yolo.add_argument(
        '--from-name', dest='from_name',
        help='control tag name from Label Studio labeling config',
        default='label',
    )
    yolo.add_argument(
        '--out-type', dest='out_type',
        help='annotation type - "annotations" or "predictions"',
        default='annotations',
    )
    yolo.add_argument(
        '--image-root-url', dest='image_root_url',
        help='root URL path where images will be hosted, e.g.: http://example.com/images',
        default='/data/local-files/?d=',
    )
    yolo.add_argument(
        '--image-ext', dest='image_ext',
        help='image extension to search: .jpeg or .jpg, .png',
        default='.jpg',
    )<|MERGE_RESOLUTION|>--- conflicted
+++ resolved
@@ -47,7 +47,6 @@
     # build array out of provided comma separated image_extns (str -> array)
     image_ext = [x.strip() for x in image_ext.split(",")]
     logger.info(f'image extensions->, {image_ext}')
-<<<<<<< HEAD
 
     # loop through images
     for f in os.listdir(images_dir):
@@ -61,30 +60,6 @@
         if not image_file_found_flag:
             continue
         
-=======
-    
-    for f in os.listdir(labels_dir):
-        # image_file_base = f[0:-4] + image_ext
-        image_file_found_flag = False 
-        for ext in image_ext:
-            image_file_base = f[0:-4] + ext
-            image_file = os.path.join(input_dir, 'images', image_file_base)
-            if os.path.exists(image_file):
-                image_file_found_flag = True
-                break
-            else:
-                continue
-        
-        label_file = os.path.join(labels_dir, f)
-        if not f.endswith('.txt'):
-            continue
-
-        # if not os.path.exists(image_file):
-        if not image_file_found_flag:
-            logger.info("Can't convert YOLO to Label Studio JSON without image source: %s", f[0:-4])
-            continue
-
->>>>>>> 0971fd7f
         task = {
             "data": {
                 # eg. '../../foo+you.py' -> '../../foo%2Byou.py'
