import json
import os
import glob
import lxml.etree as ET

from label_studio_converter.imports import yolo as import_yolo



def test_base_import_yolo():
    """Tests generated config and json files for yolo imports
    test_import_yolo_data folder assumes only images in the 'images' folder
    with corresponding labels existing in the 'labes' dir and a 'classes.txt' present.
    (currently 7 images -> 3 png, 2 jpg and 2 jpeg files)
    """
<<<<<<< HEAD
    input_data_dir = os.path.join(os.path.abspath(os.path.dirname(__file__)),'data','test_import_yolo_data')
    out_json_file = os.path.join('/tmp','lsc-pytest','yolo_exp_test.json')

    image_ext = '.jpg,.jpeg,.png' #comma seperated string of extns.

    import_yolo.convert_yolo_to_ls(
        input_dir=input_data_dir,
        out_file=out_json_file,
        image_ext=image_ext
    )

    #'yolo_exp_test.label_config.xml' and 'yolo_exp_test.json' must be generated.
    out_config_file = os.path.join('/tmp','lsc-pytest','yolo_exp_test.label_config.xml')
    assert os.path.exists(out_config_file) and os.path.exists(out_json_file), "> import failed! files not generated."

    #provided labels from classes.txt
    with open(os.path.join(input_data_dir,'classes.txt'), 'r') as f:
        labels = f.read()[:-1].split('\n') #[:-1] since last line in classes.txt is empty by convention

    #generated labels from config xml
    label_element = ET.parse(out_config_file).getroot()[2]
    lables_generated = [x.attrib['value'] for x in label_element.getchildren()]
    assert set(labels) == set(lables_generated), "> generated class labels do not match original labels"

    #total image files in the input folder
    img_files = glob.glob(os.path.join(input_data_dir,'images','*'))

    with open(out_json_file, 'r') as f:
        ls_data = json.loads(f.read())

    assert len(ls_data) == len(img_files), "some file imports did not succeed!"


def test_base_import_yolo_with_img_dims():
    """Tests generated config and json files for yolo imports while importing unique image dims
    """
    input_data_dir = os.path.join(os.path.abspath(os.path.dirname(__file__)),'data','test_import_yolo_data_unif_dims')
    out_json_file = os.path.join('/tmp','lsc-pytest','yolo_exp_test.json')

    image_ext = '.jpg,.jpeg,.png' # comma seperated string of extns.
    img_dims = (640, 329)  # known width and height of dataset

    import_yolo.convert_yolo_to_ls(
        input_dir=input_data_dir,
        out_file=out_json_file,
        image_ext=image_ext
=======
    input_data_dir = os.path.join(
        os.path.abspath(os.path.dirname(__file__)), 'data', 'test_import_yolo_data'
    )
    out_json_file = os.path.join('/tmp', 'lsc-pytest', 'yolo_exp_test.json')
    image_ext = '.jpg,.jpeg,.png'  # comma seperated string of extns.

    import_yolo.convert_yolo_to_ls(
        input_dir=input_data_dir, out_file=out_json_file, image_ext=image_ext
>>>>>>> 83ac08ce
    )

    #'yolo_exp_test.label_config.xml' and 'yolo_exp_test.json' must be generated.
<<<<<<< HEAD
    out_config_file = os.path.join('/tmp','lsc-pytest','yolo_exp_test.label_config.xml')
    assert os.path.exists(out_config_file) and os.path.exists(out_json_file), "> import failed! files not generated."
=======
    out_config_file = os.path.join(
        '/tmp', 'lsc-pytest', 'yolo_exp_test.label_config.xml'
    )
    assert os.path.exists(out_config_file) and os.path.exists(
        out_json_file
    ), "> import failed! files not generated."
>>>>>>> 83ac08ce

    # provided labels from classes.txt
    with open(os.path.join(input_data_dir, 'classes.txt'), 'r') as f:
        labels = f.read()[:-1].split(
            '\n'
        )  # [:-1] since last line in classes.txt is empty by convention

    # generated labels from config xml
    label_element = ET.parse(out_config_file).getroot()[2]
    lables_generated = [x.attrib['value'] for x in label_element.getchildren()]
    assert set(labels) == set(
        lables_generated
    ), "> generated class labels do not match original labels"

<<<<<<< HEAD
    #total image files in the input folder
    img_files = glob.glob(os.path.join(input_data_dir,'images','*'))
=======
    # total image files in the input folder
    img_files = glob.glob(os.path.join(input_data_dir, 'images', '*'))
>>>>>>> 83ac08ce

    with open(out_json_file, 'r') as f:
        ls_data = json.loads(f.read())

    assert len(ls_data) == len(img_files), "some file imports did not succeed!"


if __name__ == '__main__':
    test_base_import_yolo()
    test_base_import_yolo_with_img_dims()
<|MERGE_RESOLUTION|>--- conflicted
+++ resolved
@@ -1,117 +1,92 @@
-import json
-import os
-import glob
-import lxml.etree as ET
-
-from label_studio_converter.imports import yolo as import_yolo
-
-
-
-def test_base_import_yolo():
-    """Tests generated config and json files for yolo imports
-    test_import_yolo_data folder assumes only images in the 'images' folder
-    with corresponding labels existing in the 'labes' dir and a 'classes.txt' present.
-    (currently 7 images -> 3 png, 2 jpg and 2 jpeg files)
-    """
-<<<<<<< HEAD
-    input_data_dir = os.path.join(os.path.abspath(os.path.dirname(__file__)),'data','test_import_yolo_data')
-    out_json_file = os.path.join('/tmp','lsc-pytest','yolo_exp_test.json')
-
-    image_ext = '.jpg,.jpeg,.png' #comma seperated string of extns.
-
-    import_yolo.convert_yolo_to_ls(
-        input_dir=input_data_dir,
-        out_file=out_json_file,
-        image_ext=image_ext
-    )
-
-    #'yolo_exp_test.label_config.xml' and 'yolo_exp_test.json' must be generated.
-    out_config_file = os.path.join('/tmp','lsc-pytest','yolo_exp_test.label_config.xml')
-    assert os.path.exists(out_config_file) and os.path.exists(out_json_file), "> import failed! files not generated."
-
-    #provided labels from classes.txt
-    with open(os.path.join(input_data_dir,'classes.txt'), 'r') as f:
-        labels = f.read()[:-1].split('\n') #[:-1] since last line in classes.txt is empty by convention
-
-    #generated labels from config xml
-    label_element = ET.parse(out_config_file).getroot()[2]
-    lables_generated = [x.attrib['value'] for x in label_element.getchildren()]
-    assert set(labels) == set(lables_generated), "> generated class labels do not match original labels"
-
-    #total image files in the input folder
-    img_files = glob.glob(os.path.join(input_data_dir,'images','*'))
-
-    with open(out_json_file, 'r') as f:
-        ls_data = json.loads(f.read())
-
-    assert len(ls_data) == len(img_files), "some file imports did not succeed!"
-
-
-def test_base_import_yolo_with_img_dims():
-    """Tests generated config and json files for yolo imports while importing unique image dims
-    """
-    input_data_dir = os.path.join(os.path.abspath(os.path.dirname(__file__)),'data','test_import_yolo_data_unif_dims')
-    out_json_file = os.path.join('/tmp','lsc-pytest','yolo_exp_test.json')
-
-    image_ext = '.jpg,.jpeg,.png' # comma seperated string of extns.
-    img_dims = (640, 329)  # known width and height of dataset
-
-    import_yolo.convert_yolo_to_ls(
-        input_dir=input_data_dir,
-        out_file=out_json_file,
-        image_ext=image_ext
-=======
-    input_data_dir = os.path.join(
-        os.path.abspath(os.path.dirname(__file__)), 'data', 'test_import_yolo_data'
-    )
-    out_json_file = os.path.join('/tmp', 'lsc-pytest', 'yolo_exp_test.json')
-    image_ext = '.jpg,.jpeg,.png'  # comma seperated string of extns.
-
-    import_yolo.convert_yolo_to_ls(
-        input_dir=input_data_dir, out_file=out_json_file, image_ext=image_ext
->>>>>>> 83ac08ce
-    )
-
-    #'yolo_exp_test.label_config.xml' and 'yolo_exp_test.json' must be generated.
-<<<<<<< HEAD
-    out_config_file = os.path.join('/tmp','lsc-pytest','yolo_exp_test.label_config.xml')
-    assert os.path.exists(out_config_file) and os.path.exists(out_json_file), "> import failed! files not generated."
-=======
-    out_config_file = os.path.join(
-        '/tmp', 'lsc-pytest', 'yolo_exp_test.label_config.xml'
-    )
-    assert os.path.exists(out_config_file) and os.path.exists(
-        out_json_file
-    ), "> import failed! files not generated."
->>>>>>> 83ac08ce
-
-    # provided labels from classes.txt
-    with open(os.path.join(input_data_dir, 'classes.txt'), 'r') as f:
-        labels = f.read()[:-1].split(
-            '\n'
-        )  # [:-1] since last line in classes.txt is empty by convention
-
-    # generated labels from config xml
-    label_element = ET.parse(out_config_file).getroot()[2]
-    lables_generated = [x.attrib['value'] for x in label_element.getchildren()]
-    assert set(labels) == set(
-        lables_generated
-    ), "> generated class labels do not match original labels"
-
-<<<<<<< HEAD
-    #total image files in the input folder
-    img_files = glob.glob(os.path.join(input_data_dir,'images','*'))
-=======
-    # total image files in the input folder
-    img_files = glob.glob(os.path.join(input_data_dir, 'images', '*'))
->>>>>>> 83ac08ce
-
-    with open(out_json_file, 'r') as f:
-        ls_data = json.loads(f.read())
-
-    assert len(ls_data) == len(img_files), "some file imports did not succeed!"
-
-
-if __name__ == '__main__':
-    test_base_import_yolo()
-    test_base_import_yolo_with_img_dims()
+import json
+import os
+import glob
+import lxml.etree as ET
+
+from label_studio_converter.imports import yolo as import_yolo
+
+
+
+def test_base_import_yolo():
+    """Tests generated config and json files for yolo imports
+    test_import_yolo_data folder assumes only images in the 'images' folder
+    with corresponding labels existing in the 'labes' dir and a 'classes.txt' present.
+    (currently 7 images -> 3 png, 2 jpg and 2 jpeg files)
+    """
+    input_data_dir = os.path.join(os.path.abspath(os.path.dirname(__file__)),'data','test_import_yolo_data')
+    out_json_file = os.path.join('/tmp','lsc-pytest','yolo_exp_test.json')
+
+    image_ext = '.jpg,.jpeg,.png' #comma seperated string of extns.
+
+    import_yolo.convert_yolo_to_ls(
+        input_dir=input_data_dir,
+        out_file=out_json_file,
+        image_ext=image_ext
+    )
+
+    #'yolo_exp_test.label_config.xml' and 'yolo_exp_test.json' must be generated.
+    out_config_file = os.path.join('/tmp','lsc-pytest','yolo_exp_test.label_config.xml')
+    assert os.path.exists(out_config_file) and os.path.exists(out_json_file), "> import failed! files not generated."
+
+    #provided labels from classes.txt
+    with open(os.path.join(input_data_dir,'classes.txt'), 'r') as f:
+        labels = f.read()[:-1].split('\n') #[:-1] since last line in classes.txt is empty by convention
+
+    #generated labels from config xml
+    label_element = ET.parse(out_config_file).getroot()[2]
+    lables_generated = [x.attrib['value'] for x in label_element.getchildren()]
+    assert set(labels) == set(lables_generated), "> generated class labels do not match original labels"
+
+    #total image files in the input folder
+    img_files = glob.glob(os.path.join(input_data_dir,'images','*'))
+
+    with open(out_json_file, 'r') as f:
+        ls_data = json.loads(f.read())
+
+    assert len(ls_data) == len(img_files), "some file imports did not succeed!"
+
+
+def test_base_import_yolo_with_img_dims():
+    """Tests generated config and json files for yolo imports while importing unique image dims
+    """
+    input_data_dir = os.path.join(os.path.abspath(os.path.dirname(__file__)),'data','test_import_yolo_data_unif_dims')
+    out_json_file = os.path.join('/tmp','lsc-pytest','yolo_exp_test.json')
+
+    image_ext = '.jpg,.jpeg,.png' # comma seperated string of extns.
+    img_dims = (640, 329)  # known width and height of dataset
+
+    import_yolo.convert_yolo_to_ls(
+        input_dir=input_data_dir,
+        out_file=out_json_file,
+        image_ext=image_ext
+    )
+
+    # 'yolo_exp_test.label_config.xml' and 'yolo_exp_test.json' must be generated.
+    out_config_file = os.path.join('/tmp','lsc-pytest','yolo_exp_test.label_config.xml')
+    assert os.path.exists(out_config_file) and os.path.exists(out_json_file), "> import failed! files not generated."
+
+    # provided labels from classes.txt
+    with open(os.path.join(input_data_dir, 'classes.txt'), 'r') as f:
+        labels = f.read()[:-1].split(
+            '\n'
+        )  # [:-1] since last line in classes.txt is empty by convention
+
+    # generated labels from config xml
+    label_element = ET.parse(out_config_file).getroot()[2]
+    lables_generated = [x.attrib['value'] for x in label_element.getchildren()]
+    assert set(labels) == set(
+        lables_generated
+    ), "> generated class labels do not match original labels"
+
+    #total image files in the input folder
+    img_files = glob.glob(os.path.join(input_data_dir,'images','*'))
+
+    with open(out_json_file, 'r') as f:
+        ls_data = json.loads(f.read())
+
+    assert len(ls_data) == len(img_files), "some file imports did not succeed!"
+
+
+if __name__ == '__main__':
+    test_base_import_yolo()
+    test_base_import_yolo_with_img_dims()